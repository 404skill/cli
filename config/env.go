package config

import (
<<<<<<< HEAD
	"os"
)

func GetBaseURL() string {
	env := os.Getenv("ENV")
	if env == "production" {
		return os.Getenv("BASE_URL_PROD")
	}
	return os.Getenv("BASE_URL_DEV")
=======
	"fmt"
	"os"

	"github.com/joho/godotenv"
)

func GetBaseURL() (string, error) {
	if err := godotenv.Load(); err != nil {
		return "", fmt.Errorf("failed to load environment: %w", err)
	}
	env := os.Getenv("ENV")
	if env == "production" {
		return os.Getenv("BASE_URL_PROD"), nil
	}
	return os.Getenv("BASE_URL_DEV"), nil
>>>>>>> 88237c0b
}<|MERGE_RESOLUTION|>--- conflicted
+++ resolved
@@ -1,17 +1,6 @@
 package config
 
 import (
-<<<<<<< HEAD
-	"os"
-)
-
-func GetBaseURL() string {
-	env := os.Getenv("ENV")
-	if env == "production" {
-		return os.Getenv("BASE_URL_PROD")
-	}
-	return os.Getenv("BASE_URL_DEV")
-=======
 	"fmt"
 	"os"
 
@@ -27,5 +16,4 @@
 		return os.Getenv("BASE_URL_PROD"), nil
 	}
 	return os.Getenv("BASE_URL_DEV"), nil
->>>>>>> 88237c0b
 }